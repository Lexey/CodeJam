﻿using System;
using System.Collections;
using System.Collections.Generic;
using System.Diagnostics;
using System.Linq;

using CodeJam.Collections;

using JetBrains.Annotations;

namespace CodeJam.Ranges
{
	[PublicAPI]
	[DebuggerDisplay("{DisplayValue()}")]
	public class ImmutableRangeList<TValue> : IEnumerable<Range<TValue>> 
		where TValue : IComparable<TValue>
	{
		public static readonly ImmutableRangeList<TValue> Empty = new ImmutableRangeList<TValue>();
		public static readonly ImmutableRangeList<TValue> Full = new ImmutableRangeList<TValue>(Range<TValue>.Full);
		internal readonly List<Range<TValue>> Values;
		private int? _hashCode;

		internal ImmutableRangeList(Range<TValue> range)
		{
			Values = new List<Range<TValue>> {range};
		}

		internal ImmutableRangeList()
		{
		}

		internal ImmutableRangeList(List<Range<TValue>> values)
		{
			Values = values;
		}

		public bool IsEmpty => Values == null;

		public bool IsFull =>
			Values != null
				&& Values.Count == 1
				&& Values[0].IsFull;

		public IEnumerator<Range<TValue>> GetEnumerator() =>
			Values?.GetEnumerator() ?? Enumerable.Empty<Range<TValue>>().GetEnumerator();

		IEnumerator IEnumerable.GetEnumerator() => GetEnumerator();

		protected bool Equals(ImmutableRangeList<TValue> other)
		{
			if (IsFull && other.IsFull)
				return true;
			if (IsEmpty && other.IsEmpty)
				return true;

			if (IsEmpty)
				return false;
			if (other.IsEmpty)
				return false;

			if (Values.Count != other.Values.Count)
				return false;

			for (var i = 0; i < Values.Count; i++)
			{
				if (!Equals(Values[i], other.Values[i]))
					return false;
			}

			return true;
		}

		public override bool Equals(object obj)
		{
			if (ReferenceEquals(null, obj)) return false;
			if (ReferenceEquals(this, obj)) return true;
			if (obj.GetType() != GetType()) return false;
			return Equals((ImmutableRangeList<TValue>) obj);
		}

		public override int GetHashCode()
		{
			// ReSharper disable NonReadonlyMemberInGetHashCode
			if (!_hashCode.HasValue)
				_hashCode = CalculateHashCode();

			return _hashCode.Value;
			// ReSharper restore NonReadonlyMemberInGetHashCode
		}

		private int CalculateHashCode()
		{
			if (Values == null)
				return 0;
			var res = 0x2D2816FE;
			foreach (var t in Values)
				res = res*31 + t.GetHashCode();
			return res;
		}

		public string DisplayValue()
		{
			string result;

			if (IsEmpty)
			{
				result = string.Empty;
			}
			else if (IsFull)
			{
				result = "...";
			}
			else
			{
				result = string.Join(", ", Values.Select(v => v.DisplayValue()));
			}

			return "[" + result + "]";
		}

		public ImmutableRangeList<TValue> Add(Range<TValue> range)
		{
			if (range.IsEmpty)
				return this;

			if (Values == null)
				return new ImmutableRangeList<TValue>(range);

			return this.Concat(new[] {range}).ToRangeList();
		}

		public ImmutableRangeList<TValue> AddRanges(IEnumerable<Range<TValue>> ranges)
		{
			if (ranges == null)
				return this;

			return Values == null ? ranges.ToRangeList() : Values.Concat(ranges).ToRangeList();
		}

		public ImmutableRangeList<TValue> RemoveRanges(IList<Range<TValue>> ranges)
		{
			if (Values == null)
				return this;

			if (ranges == null)
				return this;

			var sourceList = Values;
			List<Range<TValue>> copyValues = null;

			foreach (var toRemove in ranges)
			{
				var i = 0;
				do
				{
					var current = sourceList[i];
					if (current.Overlaps(toRemove))
					{
						var rangesAfterExclusion = current.Exclude(toRemove);
						if (copyValues == null)
						{
							copyValues = Values.ToList();
							sourceList = copyValues;
						}
						sourceList.RemoveAt(i);
						var prevCount = sourceList.Count;
						sourceList.InsertRange(i, rangesAfterExclusion);
						i += sourceList.Count - prevCount;
					}
					else
					{
						++i;
					}
				} while (i < sourceList.Count);
			}

			if (copyValues == null)
				return this;

			return copyValues.ToRangeList();
		}

		public ImmutableRangeList<TValue> Invert()
		{
			if (IsFull)
				return Empty;
			if (IsEmpty)
				return Full;

			return Full.RemoveRanges(Values);
		}

		public ImmutableRangeList<TValue> Intersect(IEnumerable<Range<TValue>> ranges)
		{
			if (Values == null || ranges == null)
				return this;

<<<<<<< HEAD
			var intersected =
				ranges
					.SelectMany(r => Values, (r, v) => r.Intersect(v))
					.SelectMany(outer => outer);
=======
			var intersected = ranges
				.SelectMany(r => Values, (r, v) => r.Intersect(v));
>>>>>>> 920a6a39

			return intersected.ToRangeList();
		}

		public bool ConatinsValue(TValue value)
		{
			if (IsEmpty)
				return false;
			if (IsFull)
				return true;

			var index = Values.BinarySearch(Range.Simple(value));
			return index >= 0;
		}

		#region Operators
		public static ImmutableRangeList<TValue> operator ~(ImmutableRangeList<TValue> list) => list.Invert();

		public static ImmutableRangeList<TValue> operator +(
			ImmutableRangeList<TValue> list1, ImmutableRangeList<TValue> list2) => list1.AddRanges(list2);

		public static ImmutableRangeList<TValue> operator -(
			ImmutableRangeList<TValue> list1,
			ImmutableRangeList<TValue> list2) =>
				list1.RemoveRanges(list2.ToList());

		public static ImmutableRangeList<TValue> operator &(
			ImmutableRangeList<TValue> list1,
			ImmutableRangeList<TValue> list2) =>
				list1.Intersect(list2);

		public static ImmutableRangeList<TValue> operator |(
			ImmutableRangeList<TValue> list1,
			ImmutableRangeList<TValue> list2) =>
				list1.AddRanges(list2);

		public static ImmutableRangeList<TValue> operator !(ImmutableRangeList<TValue> list) => list.Invert();
		#endregion
	}
}<|MERGE_RESOLUTION|>--- conflicted
+++ resolved
@@ -3,8 +3,6 @@
 using System.Collections.Generic;
 using System.Diagnostics;
 using System.Linq;
-
-using CodeJam.Collections;
 
 using JetBrains.Annotations;
 
@@ -41,8 +39,12 @@
 				&& Values.Count == 1
 				&& Values[0].IsFull;
 
-		public IEnumerator<Range<TValue>> GetEnumerator() =>
-			Values?.GetEnumerator() ?? Enumerable.Empty<Range<TValue>>().GetEnumerator();
+		public IEnumerator<Range<TValue>> GetEnumerator()
+		{
+			if (Values == null)
+				return Enumerable.Empty<Range<TValue>>().GetEnumerator();
+			return Values.GetEnumerator();
+		}
 
 		IEnumerator IEnumerable.GetEnumerator() => GetEnumerator();
 
@@ -195,15 +197,8 @@
 			if (Values == null || ranges == null)
 				return this;
 
-<<<<<<< HEAD
-			var intersected =
-				ranges
-					.SelectMany(r => Values, (r, v) => r.Intersect(v))
-					.SelectMany(outer => outer);
-=======
 			var intersected = ranges
 				.SelectMany(r => Values, (r, v) => r.Intersect(v));
->>>>>>> 920a6a39
 
 			return intersected.ToRangeList();
 		}
