<<<<<<< HEAD
CodeJam 1.2.0-beta4 Release Notes
---------------------------------

What's new in 1.3.0-beta1
-------------------------
* OneOf<> and ValueOneOf<> types for tagged (discriminated, joint) unions
* Code cleanup
=======
CodeJam 1.2.0-rc1 Release Notes
-------------------------------
>>>>>>> 73b234b8

What's new in 1.2.0-rc1
-----------------------
* Use Range struct instead of ValueTuple in public API
* Refactoring, fixes and code cleanup


What's new in 1.2.0-beta4
-------------------------
* Suffix tree moved from Experimental to Main part
* Doc comment fixes
* Refactoring, fixes and code cleanup

What's new in 1.2.0-beta3
-------------------------
* ArrayExtensions and StringExtensions optimization
* CsvFormat.EscapeValue optimized and made public
* Use System.ValueTuple instead of CodeJam.ValueTuple (possible breaking changes)
* CompositeRanges moved from Experimental to Main part
* TableData improvements: CSV printer fixes, fixed with printer, shortcut methods for specific formats
* Doc comment fixes

What's new in 1.2.0-beta2
-------------------------
* Composite ranges structures and algorithms
* EnumCode - assertions for enums
* Sequence generators
* TraceSource added for CodeJam diagnostics
* DateTime extensions
* Fixes and code cleanup

What's new in 1.2.0-beta1
-------------------------
* HGlobal improvements
* Code.ValidCount and Code.BugIf assertions
* Added a way to create a TempFile wrapper with a default temp name without a real creation of a file.
* Add execution synchronized LazyDictionary implementation
* Fixes and code cleanup

What's new in 1.1.0
-------------------
* Code cleanup

What's new in 1.1.0-rc2
-----------------------
* Contains and ContainsSuffix methods in SuffixTree
* StartingWith method in SuffixTree

What's new in 1.1.0-rc1
-----------------------
* HGlobal and HGlobal<T> helpers
* Range struct with algorithms
* Map.DeepCopy method
* Doc comment fixes
* Fixes and code cleanup

What's new in 1.1.0-beta5
-------------------------
* Option struct split into Option class and ValueOption struct
* NullableHelper.AsNullable method
* Set of classes to build fast mapper
* EnumerableExtensions.ToHashSet overloads
* Lazy<T> factory methods
* Suffix tree implementation
* Fixes and code cleanup
* Experimental .NET Framework 3.5 support

What's new in 1.1.0-beta4
-------------------------
* EnumerableExtensions.GroupTopoSort methods
* EnumerableExtensions.TopoSort methods reimplemented using GroupTopoSort
* EnumerableExtensions.TopoSort methods refactoring
* Lazy.Create helpers for type inference
* Enumerable.SelectMany overload with Fn<T>.Self as selector
* NullableHelper.GetValueOrDefault method with default value factory
* ToByteSizeString overloads for Int32
* Fix Resharper markup in Code class
* Fixes and code cleanup

What's new in 1.1.0-beta3
-------------------------
* New ComparerBuilder.GetEqualityComparer overload
* Option<T> improvements and refactoring
* ReflectionExtensions.ToNullableUnderlying and ToEnumUnderlying methods
* Fixes and code cleanup

What's new in 1.1.0-beta2
-------------------------
* TypeAccessor class
* Negative/PositiveInfinity generic operators
* EnumerableExtensions.AggregateOrDefault methods
* ComparerBuilder class
* Exception.ToDiagnosticString() extension method
* Fixes and code cleanup

What's new in 1.1.0-beta1
-------------------------
* Enum helpers and operators
* Performance optimization
* Refactoring
* Fixes and code cleanup

What's new in 1.0.0
-------------------
* Small fixes

What's new in 1.0.0-rc3
-----------------------
* Fixed MinBy/MaxBy behavior with NaN values
* Expression visitor added
* ExpressionHelper splitted into two parts - Expr and ExpressionExtensions
* Fixes and code cleanup

What's new in 1.0.0-rc2
-----------------------
* Additional overloads for char static methods
* DictionaryExtensions.GetValueOrDefault additional overloads
* AssertArgument with message factory overload removed
* DisjointSets postponed to next release
* Performance optimization
* Refactoring
* Fixes, code cleanup, doccomments

What's new in 1.0.0-rc1
-----------------------
* Cleanup

What's new in 1.0.0-beta10
--------------------------
* InterlockedOperations.Initialize and Update methods
* StringExtensions.Unquote methods
* Add defaultValue parameter to all Min/MaxByOrDefault overloads
* Additional overloads for Algorithms.EqualRange/UpperBound/LowerBound
* Memoize extended up to 8 arguments
* Thread safety for disposables
* AssemblyExtensions.GetAssemblyDir/Path improvements
* Move all string related functions to separate namespace CodeJam.Strings
* Enumerable.Index renamed to WithIndex. IndexItem implements equality stuff
* XNodeExtensions.OptionalXxxValue renamed to XxxValueOrDefault
* Fn<T>.Identity/IdentityConverter renamed to Self/SelfConverter
* TupleStruct renamed to ValueTuple
* Performance optimization
* Refactoring
* Fixes and code cleanup

What's new in 1.0.0-beta9
-------------------------
* ReflectionExtensions.IsAnonymous methods
* string.ToInt and ToDouble methods
* OptionalElementValue overload
* Min/MaxItem renamed to Min/MaxBy
* Min/MaxBy now throws exception when no not null elements in collection in all overloads
* Min/MaxByOrDefault, returns default(TSource) if no not null elements in source added
* Refactoring
* Fixes and code cleanup

What's new in 1.0.0-beta8
-------------------------
* Unary generic operators for numeric types (-, ~)
* DisjointSets and DisjointSets<T> collections
* Fixes and code cleanup

What's new in 1.0.0-beta7
-------------------------
* ServiceContainer disposes created by factory instances
* Service provider chaining in ServiceContainer
* ReflectionExtensions.IsNumeric and IsInteger methods
* Generic operators for numeric types (+, -, *, /, %, ^, &, |, >>, <<)
* Refactoring
* Fixes, code cleanup and annotations

What's new in 1.0.0-beta6
-------------------------
* ReflectionExtensions.ToUnderlying method
* ReflectionExtensions.GetMemberType method
* QueryableExtensions.ApplyOrder method
* EnumHelper.GetField and GetPairs methods
* Additional methods in InfoOf classes
* IServicePublisher interface
* System.IServiceProvider and IServicePublisher helper methods
* ServiceContainer class (IServicePublisher implementation)
* CSV and fixed width parsers
* Performance optimization
* Refactoring
* Fixes, code cleanup and annotations

What's new in 1.0.0-beta5
-------------------------
* New assertions - Code.InRange, ValidIndex, ValidIndexPair, ValidIndexAndCount, Code.NotNullNorWhiteSpace
* StringExtensions.SplitWithTrim method
* ReflectionExtensions.GetDelegateParams method
* Fast Any() method for arrays
* StringExtensions.FromBase64/ToBase64 methods
* StringExtensions.GetBytes method
* StringExtensions.ToHexString method
* Additional methods in ExpressionHelper and InfoOf classes
* Platform targeting for .NET Framework 4.0 and 4.6
* Fixes, code cleanup and annotations
* Jetbrains annotations now visible in binary

What's new in 1.0.0-beta4
-------------------------
* EnumerableExtensions.Slice/Page methods
* QueryableExtensions.Slice/Page methods
* ReflectionExtensions.CreateInstance method
* Platform targeting for .NET Framework 4.0
* Performance optimization
* Fixes, code cleanup and annotations

What's new in 1.0.0-beta3
-------------------------
* Code.DisposeIf assertion
* EnumerableExtensions.TakeLast method
* AsyncOperationHelper class
* Fixes, code cleanup and annotations

What's new in 1.0.0-beta2
-------------------------
* ToByteSizeString()
* StringExtesion.Join overload
* XNodeExtensions AttributeValue/ElementValue methods
* StringExtensions.FormatWith overloads
* HashCode.CombineValues methods
* ReflectionExtensions.IsNullable(Type) method
* ReflectionExtensions.IsInstantiable(Type) method
* Fn'1.IsNull/NotNull functions
* EnumerableExtensions.Flatten method
* EnumerableExtensions.OrderBy/OrderByDescending parameterless overloads
* Fixes and code cleanup<|MERGE_RESOLUTION|>--- conflicted
+++ resolved
@@ -1,15 +1,10 @@
-<<<<<<< HEAD
-CodeJam 1.2.0-beta4 Release Notes
+CodeJam 1.3.0-beta1 Release Notes
 ---------------------------------
 
 What's new in 1.3.0-beta1
 -------------------------
 * OneOf<> and ValueOneOf<> types for tagged (discriminated, joint) unions
 * Code cleanup
-=======
-CodeJam 1.2.0-rc1 Release Notes
--------------------------------
->>>>>>> 73b234b8
 
 What's new in 1.2.0-rc1
 -----------------------
