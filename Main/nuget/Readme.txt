<<<<<<< HEAD
CodeJam 1.3.0-beta1 Release Notes
---------------------------------

What's new in 1.3.0-beta1
-------------------------
* OneOf<> and ValueOneOf<> types for tagged (discriminated, joint) unions
=======
CodeJam 1.2.0 Release Notes
----------------------------------

What's new in 1.2.0
-------------------
>>>>>>> 48265021
* Code cleanup

What's new in 1.2.0-rc1
-----------------------
* Use Range struct instead of ValueTuple in public API
* Refactoring, fixes and code cleanup


What's new in 1.2.0-beta4
-------------------------
* Suffix tree moved from Experimental to Main part
* Doc comment fixes
* Refactoring, fixes and code cleanup

What's new in 1.2.0-beta3
-------------------------
* ArrayExtensions and StringExtensions optimization
* CsvFormat.EscapeValue optimized and made public
* Use System.ValueTuple instead of CodeJam.ValueTuple (possible breaking changes)
* CompositeRanges moved from Experimental to Main part
* TableData improvements: CSV printer fixes, fixed with printer, shortcut methods for specific formats
* Doc comment fixes

What's new in 1.2.0-beta2
-------------------------
* Composite ranges structures and algorithms
* EnumCode - assertions for enums
* Sequence generators
* TraceSource added for CodeJam diagnostics
* DateTime extensions
* Fixes and code cleanup

What's new in 1.2.0-beta1
-------------------------
* HGlobal improvements
* Code.ValidCount and Code.BugIf assertions
* Added a way to create a TempFile wrapper with a default temp name without a real creation of a file.
* Add execution synchronized LazyDictionary implementation
* Fixes and code cleanup

What's new in 1.1.0
-------------------
* Code cleanup

What's new in 1.1.0-rc2
-----------------------
* Contains and ContainsSuffix methods in SuffixTree
* StartingWith method in SuffixTree

What's new in 1.1.0-rc1
-----------------------
* HGlobal and HGlobal<T> helpers
* Range struct with algorithms
* Map.DeepCopy method
* Doc comment fixes
* Fixes and code cleanup

What's new in 1.1.0-beta5
-------------------------
* Option struct split into Option class and ValueOption struct
* NullableHelper.AsNullable method
* Set of classes to build fast mapper
* EnumerableExtensions.ToHashSet overloads
* Lazy<T> factory methods
* Suffix tree implementation
* Fixes and code cleanup
* Experimental .NET Framework 3.5 support

What's new in 1.1.0-beta4
-------------------------
* EnumerableExtensions.GroupTopoSort methods
* EnumerableExtensions.TopoSort methods reimplemented using GroupTopoSort
* EnumerableExtensions.TopoSort methods refactoring
* Lazy.Create helpers for type inference
* Enumerable.SelectMany overload with Fn<T>.Self as selector
* NullableHelper.GetValueOrDefault method with default value factory
* ToByteSizeString overloads for Int32
* Fix Resharper markup in Code class
* Fixes and code cleanup

What's new in 1.1.0-beta3
-------------------------
* New ComparerBuilder.GetEqualityComparer overload
* Option<T> improvements and refactoring
* ReflectionExtensions.ToNullableUnderlying and ToEnumUnderlying methods
* Fixes and code cleanup

What's new in 1.1.0-beta2
-------------------------
* TypeAccessor class
* Negative/PositiveInfinity generic operators
* EnumerableExtensions.AggregateOrDefault methods
* ComparerBuilder class
* Exception.ToDiagnosticString() extension method
* Fixes and code cleanup

What's new in 1.1.0-beta1
-------------------------
* Enum helpers and operators
* Performance optimization
* Refactoring
* Fixes and code cleanup

What's new in 1.0.0
-------------------
* Small fixes

What's new in 1.0.0-rc3
-----------------------
* Fixed MinBy/MaxBy behavior with NaN values
* Expression visitor added
* ExpressionHelper splitted into two parts - Expr and ExpressionExtensions
* Fixes and code cleanup

What's new in 1.0.0-rc2
-----------------------
* Additional overloads for char static methods
* DictionaryExtensions.GetValueOrDefault additional overloads
* AssertArgument with message factory overload removed
* DisjointSets postponed to next release
* Performance optimization
* Refactoring
* Fixes, code cleanup, doccomments

What's new in 1.0.0-rc1
-----------------------
* Cleanup

What's new in 1.0.0-beta10
--------------------------
* InterlockedOperations.Initialize and Update methods
* StringExtensions.Unquote methods
* Add defaultValue parameter to all Min/MaxByOrDefault overloads
* Additional overloads for Algorithms.EqualRange/UpperBound/LowerBound
* Memoize extended up to 8 arguments
* Thread safety for disposables
* AssemblyExtensions.GetAssemblyDir/Path improvements
* Move all string related functions to separate namespace CodeJam.Strings
* Enumerable.Index renamed to WithIndex. IndexItem implements equality stuff
* XNodeExtensions.OptionalXxxValue renamed to XxxValueOrDefault
* Fn<T>.Identity/IdentityConverter renamed to Self/SelfConverter
* TupleStruct renamed to ValueTuple
* Performance optimization
* Refactoring
* Fixes and code cleanup

What's new in 1.0.0-beta9
-------------------------
* ReflectionExtensions.IsAnonymous methods
* string.ToInt and ToDouble methods
* OptionalElementValue overload
* Min/MaxItem renamed to Min/MaxBy
* Min/MaxBy now throws exception when no not null elements in collection in all overloads
* Min/MaxByOrDefault, returns default(TSource) if no not null elements in source added
* Refactoring
* Fixes and code cleanup

What's new in 1.0.0-beta8
-------------------------
* Unary generic operators for numeric types (-, ~)
* DisjointSets and DisjointSets<T> collections
* Fixes and code cleanup

What's new in 1.0.0-beta7
-------------------------
* ServiceContainer disposes created by factory instances
* Service provider chaining in ServiceContainer
* ReflectionExtensions.IsNumeric and IsInteger methods
* Generic operators for numeric types (+, -, *, /, %, ^, &, |, >>, <<)
* Refactoring
* Fixes, code cleanup and annotations

What's new in 1.0.0-beta6
-------------------------
* ReflectionExtensions.ToUnderlying method
* ReflectionExtensions.GetMemberType method
* QueryableExtensions.ApplyOrder method
* EnumHelper.GetField and GetPairs methods
* Additional methods in InfoOf classes
* IServicePublisher interface
* System.IServiceProvider and IServicePublisher helper methods
* ServiceContainer class (IServicePublisher implementation)
* CSV and fixed width parsers
* Performance optimization
* Refactoring
* Fixes, code cleanup and annotations

What's new in 1.0.0-beta5
-------------------------
* New assertions - Code.InRange, ValidIndex, ValidIndexPair, ValidIndexAndCount, Code.NotNullNorWhiteSpace
* StringExtensions.SplitWithTrim method
* ReflectionExtensions.GetDelegateParams method
* Fast Any() method for arrays
* StringExtensions.FromBase64/ToBase64 methods
* StringExtensions.GetBytes method
* StringExtensions.ToHexString method
* Additional methods in ExpressionHelper and InfoOf classes
* Platform targeting for .NET Framework 4.0 and 4.6
* Fixes, code cleanup and annotations
* Jetbrains annotations now visible in binary

What's new in 1.0.0-beta4
-------------------------
* EnumerableExtensions.Slice/Page methods
* QueryableExtensions.Slice/Page methods
* ReflectionExtensions.CreateInstance method
* Platform targeting for .NET Framework 4.0
* Performance optimization
* Fixes, code cleanup and annotations

What's new in 1.0.0-beta3
-------------------------
* Code.DisposeIf assertion
* EnumerableExtensions.TakeLast method
* AsyncOperationHelper class
* Fixes, code cleanup and annotations

What's new in 1.0.0-beta2
-------------------------
* ToByteSizeString()
* StringExtesion.Join overload
* XNodeExtensions AttributeValue/ElementValue methods
* StringExtensions.FormatWith overloads
* HashCode.CombineValues methods
* ReflectionExtensions.IsNullable(Type) method
* ReflectionExtensions.IsInstantiable(Type) method
* Fn'1.IsNull/NotNull functions
* EnumerableExtensions.Flatten method
* EnumerableExtensions.OrderBy/OrderByDescending parameterless overloads
* Fixes and code cleanup<|MERGE_RESOLUTION|>--- conflicted
+++ resolved
@@ -1,17 +1,13 @@
-<<<<<<< HEAD
 CodeJam 1.3.0-beta1 Release Notes
 ---------------------------------
 
 What's new in 1.3.0-beta1
 -------------------------
 * OneOf<> and ValueOneOf<> types for tagged (discriminated, joint) unions
-=======
-CodeJam 1.2.0 Release Notes
-----------------------------------
+* Code cleanup
 
 What's new in 1.2.0
 -------------------
->>>>>>> 48265021
 * Code cleanup
 
 What's new in 1.2.0-rc1
